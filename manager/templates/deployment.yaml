apiVersion: apps/v1
kind: Deployment
metadata:
<<<<<<< HEAD
  name: "{{RESOURCE_NAME}}"
  labels:
    app: "{{BASE_NAME}}"
=======
  name: "{{APP_NAME}}-{{APP_VERSION}}"
  labels:
    app: "{{APP_NAME}}"
>>>>>>> 42e91af7
    version: "{{APP_VERSION}}"
spec:
  replicas: 1
  selector:
    matchLabels:
<<<<<<< HEAD
      app: "{{BASE_NAME}}"
=======
      app: "{{APP_NAME}}"
>>>>>>> 42e91af7
      version: "{{APP_VERSION}}"
  template:
    metadata:
      labels:
<<<<<<< HEAD
        app: "{{BASE_NAME}}"
=======
        app: "{{APP_NAME}}"
>>>>>>> 42e91af7
        version: "{{APP_VERSION}}"
    spec:
      containers:
      - name: "{{APP_NAME}}"
        image: "{{IMAGE_NAME}}"
        ports:
        - containerPort: 8080
        resources:
          requests:
            memory: "32Mi"
            cpu: "100m"
          limits:
            memory: "64Mi"
            cpu: "250m"
        env:
        - name: "WEATHER_API_KEY"
          value: "<YOUR_WEATHER_API_KEY>"
      <|MERGE_RESOLUTION|>--- conflicted
+++ resolved
@@ -1,34 +1,27 @@
 apiVersion: apps/v1
 kind: Deployment
 metadata:
-<<<<<<< HEAD
+
   name: "{{RESOURCE_NAME}}"
   labels:
     app: "{{BASE_NAME}}"
-=======
-  name: "{{APP_NAME}}-{{APP_VERSION}}"
-  labels:
-    app: "{{APP_NAME}}"
->>>>>>> 42e91af7
+
     version: "{{APP_VERSION}}"
 spec:
   replicas: 1
   selector:
     matchLabels:
-<<<<<<< HEAD
+
       app: "{{BASE_NAME}}"
-=======
-      app: "{{APP_NAME}}"
->>>>>>> 42e91af7
+
       version: "{{APP_VERSION}}"
   template:
     metadata:
       labels:
-<<<<<<< HEAD
+
         app: "{{BASE_NAME}}"
-=======
-        app: "{{APP_NAME}}"
->>>>>>> 42e91af7
+
+
         version: "{{APP_VERSION}}"
     spec:
       containers:
